--- conflicted
+++ resolved
@@ -114,25 +114,14 @@
     { active: true, mass: 250, position: new Vector2( 0, 0 ), velocity: new Vector2( 0, -11.1 ) },
     { active: true, mass: 25, position: new Vector2( 200, 0 ), velocity: new Vector2( 0, 111 ) }
   ];
-<<<<<<< HEAD
   protected readonly defaultBodyState: BodyInfo[];
-=======
-
-  //TODO https://github.com/phetsims/keplers-laws/issues/192 defaultBodyState should be readonly
-  protected defaultBodyState: BodyInfo[];
->>>>>>> e857145b
 
   protected constructor( providedOptions: SolarSystemCommonModelOptions<EngineType> ) {
 
     const options = optionize<SolarSystemCommonModelOptions<EngineType>, SelfOptions<EngineType>>()( {
       timeScale: 1,
-<<<<<<< HEAD
       modelToViewTime: SolarSystemCommonConstants.TIME_MULTIPLIER,
-      isLab: false,
       defaultBodyState: null
-=======
-      modelToViewTime: SolarSystemCommonConstants.TIME_MULTIPLIER
->>>>>>> e857145b
     }, providedOptions );
 
     this.availableBodies = [
